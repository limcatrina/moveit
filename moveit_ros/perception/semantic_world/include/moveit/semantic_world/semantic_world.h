--- conflicted
+++ resolved
@@ -67,24 +67,14 @@
   /**
    * @brief Get all the tables within a region of interest
    */
-<<<<<<< HEAD
   object_recognition_msgs::TableArray getTablesInROI(double minx, double miny, double minz, 
                                                      double maxx, double maxy, double maxz) const;
-=======
-  object_recognition_msgs::TableArray getTablesInROI(double minx, double miny, double minz,
-                                                     double maxx, double maxy, double maxz);
->>>>>>> 8595eb12
 
   /**
    * @brief Get all the tables within a region of interest
    */
-<<<<<<< HEAD
   std::vector<std::string> getTableNamesInROI(double minx, double miny, double minz, 
                                               double maxx, double maxy, double maxz) const;
-=======
-  std::vector<std::string> getTableNamesInROI(double minx, double miny, double minz,
-                                              double maxx, double maxy, double maxz);
->>>>>>> 8595eb12
 
   /**
    * @brief Generate possible place poses on the table for a given object. This chooses appropriate
@@ -134,16 +124,9 @@
 
   shapes::Mesh* createSolidMeshFromPlanarPolygon (const shapes::Mesh& polygon, double thickness) const;
 
-<<<<<<< HEAD
   shapes::Mesh* orientPlanarPolygon (const shapes::Mesh& polygon) const;
   
   void tableCallback(const object_recognition_msgs::TableArrayPtr &msg);  
-=======
-  shapes::Mesh* orientPlanarPolygon (const shapes::Mesh& polygon);
-
-  void tableCallback(const object_recognition_msgs::TableArrayPtr &msg);
-
->>>>>>> 8595eb12
 
   void transformTableArray(object_recognition_msgs::TableArray &table_array) const;
 
@@ -161,15 +144,8 @@
 
   ros::Subscriber table_subscriber_;
 
-<<<<<<< HEAD
   ros::Publisher visualization_publisher_, collision_object_publisher_;  
   
-=======
-  ros::Publisher visualization_publisher_, collision_object_publisher_;
-
-  std::map<std::string, object_recognition_msgs::Table> current_tables_in_collision_world_;
-
->>>>>>> 8595eb12
 };
 
 }
